/*
* ASN.1 OID
* (C) 1999-2007 Jack Lloyd
*
* Distributed under the terms of the Botan license
*/

#include <botan/asn1_oid.h>
#include <botan/der_enc.h>
#include <botan/ber_dec.h>
#include <botan/internal/bit_ops.h>
#include <botan/parsing.h>

namespace Botan {

/*
* ASN.1 OID Constructor
*/
OID::OID(const std::string& oid_str)
   {
   if(oid_str != "")
      {
      try
         {
         id = parse_asn1_oid(oid_str);
         }
      catch(...)
         {
         throw Invalid_OID(oid_str);
         }

      if(id.size() < 2 || id[0] > 2)
         throw Invalid_OID(oid_str);
      if((id[0] == 0 || id[0] == 1) && id[1] > 39)
         throw Invalid_OID(oid_str);
      }
   }

/*
* Clear the current OID
*/
void OID::clear()
   {
   id.clear();
   }

/*
* Return this OID as a string
*/
std::string OID::as_string() const
   {
   std::string oid_str;
   for(size_t i = 0; i != id.size(); ++i)
      {
<<<<<<< HEAD
      oid_str += std::to_string(id[j]);
      if(j != id.size() - 1)
=======
      oid_str += to_string(id[i]);
      if(i != id.size() - 1)
>>>>>>> bb53c616
         oid_str += '.';
      }
   return oid_str;
   }

/*
* OID equality comparison
*/
bool OID::operator==(const OID& oid) const
   {
   if(id.size() != oid.id.size())
      return false;
   for(size_t i = 0; i != id.size(); ++i)
      if(id[i] != oid.id[i])
         return false;
   return true;
   }

/*
* Append another component to the OID
*/
OID& OID::operator+=(u32bit component)
   {
   id.push_back(component);
   return (*this);
   }

/*
* Append another component to the OID
*/
OID operator+(const OID& oid, u32bit component)
   {
   OID new_oid(oid);
   new_oid += component;
   return new_oid;
   }

/*
* OID inequality comparison
*/
bool operator!=(const OID& a, const OID& b)
   {
   return !(a == b);
   }

/*
* Compare two OIDs
*/
bool operator<(const OID& a, const OID& b)
   {
   std::vector<u32bit> oid1 = a.get_id();
   std::vector<u32bit> oid2 = b.get_id();

   if(oid1.size() < oid2.size())
      return true;
   if(oid1.size() > oid2.size())
      return false;
   for(size_t i = 0; i != oid1.size(); ++i)
      {
      if(oid1[i] < oid2[i])
         return true;
      if(oid1[i] > oid2[i])
         return false;
      }
   return false;
   }

/*
* DER encode an OBJECT IDENTIFIER
*/
void OID::encode_into(DER_Encoder& der) const
   {
   if(id.size() < 2)
      throw Invalid_Argument("OID::encode_into: OID is invalid");

   MemoryVector<byte> encoding;
   encoding.push_back(40 * id[0] + id[1]);

   for(size_t i = 2; i != id.size(); ++i)
      {
      if(id[i] == 0)
         encoding.push_back(0);
      else
         {
         size_t blocks = high_bit(id[i]) + 6;
         blocks = (blocks - (blocks % 7)) / 7;

         for(size_t j = 0; j != blocks - 1; ++j)
            encoding.push_back(0x80 | ((id[i] >> 7*(blocks-j-1)) & 0x7F));
         encoding.push_back(id[i] & 0x7F);
         }
      }
   der.add_object(OBJECT_ID, UNIVERSAL, encoding);
   }

/*
* Decode a BER encoded OBJECT IDENTIFIER
*/
void OID::decode_from(BER_Decoder& decoder)
   {
   BER_Object obj = decoder.get_next_object();
   if(obj.type_tag != OBJECT_ID || obj.class_tag != UNIVERSAL)
      throw BER_Bad_Tag("Error decoding OID, unknown tag",
                        obj.type_tag, obj.class_tag);
   if(obj.value.size() < 2)
      throw BER_Decoding_Error("OID encoding is too short");


   clear();
   id.push_back(obj.value[0] / 40);
   id.push_back(obj.value[0] % 40);

   size_t i = 0;
   while(i != obj.value.size() - 1)
      {
      u32bit component = 0;
      while(i != obj.value.size() - 1)
         {
         ++i;
         component = (component << 7) + (obj.value[i] & 0x7F);
         if(!(obj.value[i] & 0x80))
            break;
         }
      id.push_back(component);
      }
   }

}<|MERGE_RESOLUTION|>--- conflicted
+++ resolved
@@ -52,13 +52,8 @@
    std::string oid_str;
    for(size_t i = 0; i != id.size(); ++i)
       {
-<<<<<<< HEAD
-      oid_str += std::to_string(id[j]);
-      if(j != id.size() - 1)
-=======
-      oid_str += to_string(id[i]);
+      oid_str += std::to_string(id[i]);
       if(i != id.size() - 1)
->>>>>>> bb53c616
          oid_str += '.';
       }
    return oid_str;
